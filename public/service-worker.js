--- conflicted
+++ resolved
@@ -2,21 +2,12 @@
  * USWDS Web Components - Service Worker
  *
  * Optimized caching strategy for USWDS components and assets.
-<<<<<<< HEAD
- * Auto-generated on: 2025-10-20
- * Version: 1.0.1
- */
-
-// Cache versioning - automatically invalidates old caches
-const CACHE_VERSION = '1.0.1';
-=======
  * Auto-generated on: 2025-10-21
  * Version: 1.0.2
  */
 
 // Cache versioning - automatically invalidates old caches
 const CACHE_VERSION = '1.0.2';
->>>>>>> 4686f563
 const CACHE_PREFIX = 'uswds-wc';
 
 // Cache names for different asset types
