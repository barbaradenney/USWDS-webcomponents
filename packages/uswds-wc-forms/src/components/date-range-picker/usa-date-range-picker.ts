import { html, css } from 'lit';
import { customElement, property } from 'lit/decorators.js';
import { USWDSBaseComponent } from '@uswds-wc/core';

// Import official USWDS compiled CSS
import '@uswds-wc/core/styles.css';

// Import the date picker component
import '../date-picker/usa-date-picker.js';

export interface DateRange {
  startDate: string;
  endDate: string;
}

/**
 * ARCHITECTURE: Option B (Pure Global Init)
 * - USWDS is initialized globally via .on(document) in .storybook/preview-head.html
 * - This component ONLY renders HTML structure
 * - All behavior managed by USWDS event delegation
 * - Component properties synced to USWDS-created elements
 *
 * USA Date Range Picker Web Component
 *
 * Minimal wrapper around USWDS date range picker functionality.
 * All calendar behavior, date validation, and interactions are managed by USWDS JavaScript.
 *
 * @element usa-date-range-picker
 * @fires date-range-change - Dispatched when date range changes (via USWDS)
 *
 * @see README.mdx - Complete API documentation, usage examples, and implementation notes
 * @see CHANGELOG.mdx - Component version history and breaking changes
 * @see TESTING.mdx - Testing documentation and coverage reports
 *
 * @uswds-js-reference https://github.com/uswds/uswds/tree/develop/packages/usa-date-range-picker/src/index.js
 * @uswds-css-reference https://github.com/uswds/uswds/tree/develop/packages/usa-date-range-picker/src/styles/_usa-date-range-picker.scss
 * @uswds-docs https://designsystem.digital.gov/components/date-range-picker/
 * @uswds-guidance https://designsystem.digital.gov/components/date-range-picker/#guidance
 * @uswds-accessibility https://designsystem.digital.gov/components/date-range-picker/#accessibility
 */
@customElement('usa-date-range-picker')
export class USADateRangePicker extends USWDSBaseComponent {
  static override styles = css`
    :host {
      display: block;
    }
    :host([hidden]) {
      display: none;
    }
  `;

  @property({ type: String })
  startDate = '';

  @property({ type: String })
  endDate = '';

  @property({ type: String })
  name = 'date-range-picker';

  @property({ type: String })
  startInputId = 'start-date-input';

  @property({ type: String })
  endInputId = 'end-date-input';

  @property({ type: String })
  label = 'Date range';

  @property({ type: String })
  startLabel = 'Start date';

  @property({ type: String })
  endLabel = 'End date';

  @property({ type: String })
  hint = '';

  @property({ type: String })
  placeholder = 'mm/dd/yyyy';

  @property({ type: Boolean, reflect: true })
  disabled = false;

  @property({ type: Boolean, reflect: true })
  required = false;

  @property({ type: String })
  minDate = '';

  @property({ type: String, attribute: 'max-date' })
  maxDate = '';

  @property({ type: String })
  error = '';

  override connectedCallback() {
    super.connectedCallback();

    // Set web component managed flag to prevent USWDS auto-initialization conflicts
    this.setAttribute('data-web-component-managed', 'true');

    // USWDS sets default min date to "0000-01-01" if not provided
    if (!this.minDate) {
      this.minDate = '0000-01-01';
    }
  }

  override firstUpdated(changedProperties: Map<string, any>) {
    // ARCHITECTURE: Script Tag Pattern
    // USWDS is loaded globally via script tag in .storybook/preview-head.html
    // Components just render HTML - USWDS enhances automatically via window.USWDS

    super.firstUpdated(changedProperties);
<<<<<<< HEAD
    this.initializeUSWDSDateRangePicker();
=======
    this.initializeDateRangePicker();
>>>>>>> 257e1162
  }

  override disconnectedCallback() {
    super.disconnectedCallback();
    this.cleanupUSWDS();
  }

  override updated(changedProperties: Map<string, any>) {
    super.updated(changedProperties);

    // Validate date range whenever properties change
    if (changedProperties.has('startDate') || changedProperties.has('endDate') ||
        changedProperties.has('minDate') || changedProperties.has('maxDate')) {
      this.validateDateRange();
    }
  }

  private validateDateRange() {
    // Enforce min/max constraints on start date
    if (this.startDate && this.minDate) {
      const start = new Date(this.startDate);
      const min = new Date(this.minDate);
      if (start < min) {
        this.startDate = '';
      }
    }

    if (this.startDate && this.maxDate) {
      const start = new Date(this.startDate);
      const max = new Date(this.maxDate);
      if (start > max) {
        this.startDate = '';
      }
    }

    // Enforce min/max constraints on end date
    if (this.endDate && this.minDate) {
      const end = new Date(this.endDate);
      const min = new Date(this.minDate);
      if (end < min) {
        this.endDate = '';
      }
    }

    if (this.endDate && this.maxDate) {
      const end = new Date(this.endDate);
      const max = new Date(this.maxDate);
      if (end > max) {
        this.endDate = '';
      }
    }

    // Enforce start date <= end date
    if (this.startDate && this.endDate) {
      const start = new Date(this.startDate);
      const end = new Date(this.endDate);
      if (end < start) {
        this.endDate = '';
      }
    }
  }

<<<<<<< HEAD
  private async initializeUSWDSDateRangePicker() {
=======
  private async initializeDateRangePicker() {
>>>>>>> 257e1162
    try {
      await this.updateComplete;

      const dateRangePickerElement = this.querySelector('.usa-date-range-picker');

      if (!dateRangePickerElement) {
        console.warn('Date range picker element not found');
        return;
      }

      // Use loadUSWDSModule for date range picker
      const { loadUSWDSModule } = await import('@uswds-wc/core');
      this.uswdsModule = await loadUSWDSModule('date-range-picker');

      // Initialize the loaded module on the element
      if (this.uswdsModule && typeof this.uswdsModule.on === 'function') {
        this.uswdsModule.on(dateRangePickerElement);
      }

      if (this.uswdsModule) {
        console.log('✅ USWDS date range picker initialized successfully');
      } else {
        console.warn('⚠️ Date Range Picker: USWDS module not available');
      }
    } catch (error) {
      console.warn('🔧 Date Range Picker: USWDS integration failed:', error);
    }
  }

  // USWDS-style date range picker methods
  // Based on: https://github.com/uswds/uswds/blob/develop/packages/usa-date-range-picker/src/index.js

  private handleStartDateChange(e: CustomEvent) {
    const newValue = e.detail.value;

    // Validate against min/max constraints
    if (newValue && this.minDate) {
      const newDate = new Date(newValue);
      const min = new Date(this.minDate);
      if (newDate < min) {
        // Don't update if before min date
        return;
      }
    }

    if (newValue && this.maxDate) {
      const newDate = new Date(newValue);
      const max = new Date(this.maxDate);
      if (newDate > max) {
        // Don't update if after max date
        return;
      }
    }

    const newStartDate = new Date(newValue);
    this.startDate = newValue;

    // If end date is before start date, clear it (USWDS pattern)
    if (this.endDate && newStartDate && newStartDate > new Date(this.endDate)) {
      this.endDate = '';
    }

    this.dispatchRangeChangeEvent();
  }

  private handleEndDateChange(e: CustomEvent) {
    const newValue = e.detail.value;
    const newEndDate = new Date(newValue);

    // Validate that end date is not before start date (USWDS pattern)
    if (this.startDate && newEndDate && newEndDate < new Date(this.startDate)) {
      // Don't update if invalid range - clear the invalid end date
      this.endDate = '';
      return;
    }

    // Validate against min/max constraints
    if (newValue && this.minDate) {
      const min = new Date(this.minDate);
      if (newEndDate < min) {
        this.endDate = '';
        return;
      }
    }

    if (newValue && this.maxDate) {
      const max = new Date(this.maxDate);
      if (newEndDate > max) {
        this.endDate = '';
        return;
      }
    }

    this.endDate = newValue;
    this.dispatchRangeChangeEvent();
  }

  private dispatchRangeChangeEvent() {
    const range: DateRange = {
      startDate: this.startDate,
      endDate: this.endDate,
    };

    this.dispatchEvent(
      new CustomEvent('date-range-change', {
        detail: {
          range: range,
          startDate: this.startDate,
          endDate: this.endDate,
          isComplete: !!(this.startDate && this.endDate),
          daysDifference: this.calculateDaysDifference(),
        },
        bubbles: true,
        composed: true,
      })
    );
  }

  private calculateDaysDifference(): number | null {
    if (!this.startDate || !this.endDate) return null;

    const start = new Date(this.startDate);
    const end = new Date(this.endDate);

    // Check for invalid dates
    if (isNaN(start.getTime()) || isNaN(end.getTime())) return null;

    const timeDiff = end.getTime() - start.getTime();
    const diffDays = Math.ceil(timeDiff / (1000 * 3600 * 24));

    // Same day should return 1 day, not 0
    return diffDays === 0 ? 1 : diffDays;
  }
  

  private async cleanupUSWDS() {
    try {
      // Cleanup USWDS module
      if (this.uswdsModule && typeof this.uswdsModule.off === 'function') {
        this.uswdsModule.off(this);
      }
    } catch (error) {
      console.warn('⚠️ Date Range Picker: Cleanup error:', error);
    }

    this.uswdsModule = null;
  }

  private renderError() {
    return this.error
      ? html`
          <div class="usa-error-message" id="${this.name}-error" role="alert">
            <span class="usa-sr-only">Error:</span> ${this.error}
          </div>
        `
      : '';
  }

  private renderRequiredIndicator() {
    return this.required
      ? html`<abbr title="required" class="usa-hint usa-hint--required">*</abbr>`
      : '';
  }

  private renderHint() {
    return this.hint
      ? html`<div class="usa-hint" id="${this.name}-hint">${this.hint}</div>`
      : '';
  }

  private renderRangeSummary() {
    if (!this.startDate || !this.endDate) {
      return '';
    }

    const daysDiff = this.calculateDaysDifference();
    const dayText = daysDiff === 1 ? 'day' : 'days';
    const daysDisplay = daysDiff ? ` (${daysDiff} ${dayText})` : '';

    return html`
      <div
        class="usa-alert usa-alert--info usa-alert--slim margin-top-2 usa-date-range-picker__summary"
      >
        <div class="usa-alert__body">
          <p class="usa-alert__text">
            Selected range: ${this.startDate} to ${this.endDate}${daysDisplay}
          </p>
        </div>
      </div>
    `;
  }

  // Use light DOM for USWDS compatibility
  protected override createRenderRoot(): HTMLElement {
    return this as any;
  }

    override render() {
    const groupClasses = [
      'usa-form-group',
      'usa-date-range-picker',
      this.error ? 'usa-form-group--error' : '',
      this.required ? 'usa-form-group--required' : '',
    ]
      .filter(Boolean)
      .join(' ');

    return html`
      <fieldset class="${groupClasses}" aria-label="${this.label || 'Date range picker'}">
        ${this.renderError()}
        <legend class="usa-legend">
          ${this.label}
          ${this.renderRequiredIndicator()}
        </legend>
        ${this.renderHint()}

        <div class="grid-row grid-gap">
          <!-- Start date picker -->
          <usa-date-picker
            class="grid-col"
            data-range-start="true"
            name="${this.name}-start"
            inputId="${this.startInputId}"
            label="${this.startLabel}"
            value="${this.startDate}"
            placeholder="${this.placeholder}"
            error="${this.error}"
            ?disabled=${this.disabled}
            ?required=${this.required}
            minDate="${this.minDate}"
            maxDate="${this.endDate || this.maxDate}"
            @date-change="${this.handleStartDateChange}"
          ></usa-date-picker>

          <!-- End date picker -->
          <usa-date-picker
            class="grid-col"
            data-range-end="true"
            name="${this.name}-end"
            inputId="${this.endInputId}"
            label="${this.endLabel}"
            value="${this.endDate}"
            placeholder="${this.placeholder}"
            error="${this.error}"
            ?disabled=${this.disabled}
            ?required=${this.required}
            minDate="${this.startDate || this.minDate}"
            maxDate="${this.maxDate}"
            @date-change="${this.handleEndDateChange}"
          ></usa-date-picker>

          <!-- Display range summary -->
          ${this.renderRangeSummary()}
        </div>
      </fieldset>
    `;
  }
}<|MERGE_RESOLUTION|>--- conflicted
+++ resolved
@@ -112,11 +112,7 @@
     // Components just render HTML - USWDS enhances automatically via window.USWDS
 
     super.firstUpdated(changedProperties);
-<<<<<<< HEAD
     this.initializeUSWDSDateRangePicker();
-=======
-    this.initializeDateRangePicker();
->>>>>>> 257e1162
   }
 
   override disconnectedCallback() {
@@ -179,11 +175,7 @@
     }
   }
 
-<<<<<<< HEAD
   private async initializeUSWDSDateRangePicker() {
-=======
-  private async initializeDateRangePicker() {
->>>>>>> 257e1162
     try {
       await this.updateComplete;
 
